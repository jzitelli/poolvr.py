--- conflicted
+++ resolved
@@ -302,27 +302,18 @@
         )
 
 
-<<<<<<< HEAD
-class SimpleBallCollisionEvent(BallCollisionEvent):
-    # TODO: pass events to constructor
-    def __init__(self, t, i, j, r_i, r_j, v_i, v_j, omega_i, omega_j):
-        super().__init__(t)
-        self.i, self.j = i, j
-        r_ij = r_j - r_i
-=======
 class DefaultBallCollisionEvent(BallCollisionEvent):
     def __init__(self, t, e_i, e_j):
         super().__init__(t, e_i, e_j)
         i, j = self.i, self.j
-        r_i, r_j = self._r_i, self._r_j
         v_i, v_j = self._v_i, self._v_j
         v_ij = v_j - v_i
         v_ij_mag = np.linalg.norm(v_ij)
         delta_t = 284e-6 / v_ij_mag**0.294
         s_max = 1.65765 * (v_ij_mag / self.c_b)**0.8
         F_max = 1.48001 * self.ball_radius**2 * self.E_Y_b * s_max**1.5
-        r_ij = self._r_j - self._r_i
->>>>>>> a5ee2608
+        r_i, r_j = self._r_i, self._r_j
+        r_ij = r_j - r_i
         _i = r_ij / np.linalg.norm(r_ij)
         J = max(0.5 * F_max * delta_t,
                 abs(self.ball_mass * v_ij.dot(_i))) # missing 2 factor?
